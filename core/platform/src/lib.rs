--- conflicted
+++ resolved
@@ -1,28 +1,12 @@
 #![no_std]
 
-<<<<<<< HEAD
-=======
-// TODO: Implement this crate, which will be done piece-by-piece. Platform will
-// include:
-//   1. The Allowed and AllowedSlice abstractions for sharing memory with the
-//      kernel
-//   2. The PlatformApi trait and Platform implementation.
-//   3. A system call trait so that Platform works in both real Tock apps and
-//      unit test environments. [DONE]
-
-mod allows;
 mod async_traits;
->>>>>>> 35d4cf0b
 mod error_code;
 mod raw_syscalls;
 mod syscalls;
 mod syscalls_impl;
 
-<<<<<<< HEAD
-=======
-pub use allows::{AllowReadable, Allowed};
 pub use async_traits::{CallbackContext, FreeCallback, Locator, MethodCallback};
->>>>>>> 35d4cf0b
 pub use error_code::ErrorCode;
 pub use raw_syscalls::{OneArgMemop, RawSyscalls, YieldType, ZeroArgMemop};
 pub use syscalls::Syscalls;