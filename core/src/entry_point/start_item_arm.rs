--- conflicted
+++ resolved
@@ -23,12 +23,7 @@
         // the Program Counter) will match the intended location of .start. We
         // don't have an easy way to signal an error, so for now we just yield
         // if the location is wrong.
-<<<<<<< HEAD
-        mov r4, pc
-        sub r4, r4, #4    // r4 = pc
-=======
         subw r4, pc, #4    // r4 = pc
->>>>>>> cf2a5430
         ldr r5, =.start   // r5 = address of .start
         cmp r4, r5
         beq .Lstack_init  // Jump to stack initialization if pc was correct
