<<<<<<< HEAD
use libtock_platform::{syscall_class, RawSyscalls, Register};
=======
use libtock_platform::{RawSyscalls, Register};
use std::convert::TryInto;

mod class_id {
    pub const SUBSCRIBE: usize = 1;
    pub const COMMAND: usize = 2;
    pub const RW_ALLOW: usize = 3;
    pub const RO_ALLOW: usize = 4;
    pub const MEMOP: usize = 5;
    pub const EXIT: usize = 6;
}
>>>>>>> 8a8d1598

mod yield_id {
    pub const NO_WAIT: u32 = 0;
    pub const WAIT: u32 = 1;
}

unsafe impl RawSyscalls for super::Kernel {
    unsafe fn yield1([r0]: [Register; 1]) {
        assert_valid(r0);
        match r0.try_into().expect("too-large Yield ID passed") {
            yield_id::NO_WAIT => panic!("yield-no-wait called without an argument"),
            yield_id::WAIT => super::yield_impl::yield_wait(),
            id => panic!("unknown yield ID {}", id),
        }
    }

    unsafe fn yield2([r0, r1]: [Register; 2]) {
        assert_valid((r0, r1));
        match r0.try_into().expect("too-large Yield ID passed") {
            yield_id::NO_WAIT => unsafe { super::yield_impl::yield_no_wait(r1.into()) },
            yield_id::WAIT => {
                // Technically it is acceptable to call yield_wait with an
                // argument, but it shouldn't be done because it's wasteful so
                // we fail the test case regardless.
                panic!("yield-wait called with an argument");
            }
            id => panic!("unknown yield ID {}", id),
        }
    }

    unsafe fn syscall1<const CLASS: usize>([Register(_r0)]: [Register; 1]) -> [Register; 2] {
        match CLASS {
            syscall_class::MEMOP => unimplemented!("TODO: Add Memop"),
            _ => panic!("Unknown syscall1 call. Class: {}", CLASS),
        }
    }

    unsafe fn syscall2<const CLASS: usize>(
        [Register(_r0), Register(_r1)]: [Register; 2],
    ) -> [Register; 2] {
        match CLASS {
            syscall_class::MEMOP => unimplemented!("TODO: Add Memop"),
            syscall_class::EXIT => unimplemented!("TODO: Add Exit"),
            _ => panic!("Unknown syscall2 call. Class: {}", CLASS),
        }
    }

    unsafe fn syscall4<const CLASS: usize>(
        [Register(_r0), Register(_r1), Register(_r2), Register(_r3)]: [Register; 4],
    ) -> [Register; 4] {
        match CLASS {
            syscall_class::SUBSCRIBE => unimplemented!("TODO: Add Subscribe"),
            syscall_class::COMMAND => unimplemented!("TODO: Add Command"),
            syscall_class::RW_ALLOW => unimplemented!("TODO: Add Allow"),
            syscall_class::RO_ALLOW => unimplemented!("TODO: Add Allow"),
            _ => panic!("Unknown syscall4 call. Class: {}", CLASS),
        }
    }
}

// Miri does not always check that values are valid (see `doc/MiriTips.md` in
// the root of this repository). This function uses a hack to verify a value is
// valid. If the value is invalid, Miri will detect undefined behavior when it
// executes this.
pub(crate) fn assert_valid<T: core::fmt::Debug>(_value: T) {
    #[cfg(miri)]
    format!("{:?}", _value);
}<|MERGE_RESOLUTION|>--- conflicted
+++ resolved
@@ -1,23 +1,5 @@
-<<<<<<< HEAD
-use libtock_platform::{syscall_class, RawSyscalls, Register};
-=======
-use libtock_platform::{RawSyscalls, Register};
+use libtock_platform::{syscall_class, yield_id, RawSyscalls, Register};
 use std::convert::TryInto;
-
-mod class_id {
-    pub const SUBSCRIBE: usize = 1;
-    pub const COMMAND: usize = 2;
-    pub const RW_ALLOW: usize = 3;
-    pub const RO_ALLOW: usize = 4;
-    pub const MEMOP: usize = 5;
-    pub const EXIT: usize = 6;
-}
->>>>>>> 8a8d1598
-
-mod yield_id {
-    pub const NO_WAIT: u32 = 0;
-    pub const WAIT: u32 = 1;
-}
 
 unsafe impl RawSyscalls for super::Kernel {
     unsafe fn yield1([r0]: [Register; 1]) {
