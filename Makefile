# By default, let's print out some help
.PHONY: usage
usage:
	@echo "$$(tput bold)Welcome to libtock-rs!$$(tput sgr0)"
	@echo
	@echo "First things first, if you haven't yet, check out Tocks's doc/Getting_Started."
	@echo "After that read the README from libtock-rs"
	@echo "You'll need to install a few requirements before we get going."
	@echo
	@echo "The next step is to choose a board to build Tock for. Mainline"
	@echo "libtock-rs currently includes support for the following platforms:"
	@echo " - hail"
	@echo " - nrf52840"
	@echo " - nucleo_f429zi"
	@echo " - nucleo_f446re"
	@echo " - opentitan"
	@echo " - hifive1"
	@echo " - nrf52"
<<<<<<< HEAD
	@echo " - imxrt1050"
=======
	@echo " - apollo3"
>>>>>>> a76b2131
	@echo
	@echo "Run 'make setup' to setup Rust to build libtock-rs."
	@echo "Run 'make <board>' to build libtock-rs for that board"
	@echo "    Set the DEBUG flag to enable the debug build"
	@echo "    Set the FEATURES flag to enable features"
	@echo "Run 'make flash-<board> EXAMPLE=<>' to flash EXAMPLE to that board"
	@echo "Run 'make test' to test any local changes you have made"
	@echo "Run 'make print-sizes' to print size data for the example binaries"

ifdef FEATURES
features=--features=$(FEATURES)
endif

ifndef DEBUG
release=--release
endif

.PHONY: setup
setup: setup-qemu
	rustup target add thumbv7em-none-eabi
	rustup target add riscv32imac-unknown-none-elf
	rustup target add riscv32imc-unknown-none-elf
	rustup component add rustfmt
	rustup component add clippy
	cargo install elf2tab --version 0.4.0
	cargo install stack-sizes

# Sets up QEMU in the tock/ directory. We use Tock's QEMU which may contain
# patches to better support boards that Tock supports.
.PHONY: setup-qemu
setup-qemu:
	$(MAKE) -C tock emulation-setup

# Builds a Tock kernel for the HiFive board for use by QEMU tests.
.PHONY: kernel-hifive
kernel-hifive:
	$(MAKE) -C tock/boards/hifive1 \
		$(CURDIR)/tock/target/riscv32imac-unknown-none-elf/release/hifive1.elf

# Prints out the sizes of the example binaries.
.PHONY: print-sizes
print-sizes: examples
	cargo run --release -p print_sizes

# Runs the libtock_test tests in QEMU on a simulated HiFive board.
.PHONY: test-qemu-hifive
test-qemu-hifive: kernel-hifive setup-qemu
	PLATFORM=hifive1 cargo rrv32imac --example libtock_test --features=alloc \
		--features=__internal_disable_gpio_in_integration_test
	cargo run -p test_runner

.PHONY: examples
examples:
	PLATFORM=nrf52 cargo build --release --target=thumbv7em-none-eabi --examples -p libtock -p libtock_core
	PLATFORM=nrf52 cargo build --release --target=thumbv7em-none-eabi --examples --features=alloc
	PLATFORM=nrf52 cargo build --release --target=thumbv7em-none-eabi --example panic --features=custom_panic_handler,custom_alloc_error_handler
	PLATFORM=nrf52 cargo build --release --target=thumbv7em-none-eabi --example alloc_error --features=alloc,custom_alloc_error_handler
<<<<<<< HEAD
	PLATFORM=opentitan cargo build --release --target=riscv32imc-unknown-none-elf --examples # Important: This is testing a platform without atomics support
	PLATFORM=imxrt1050 cargo build --release --target=thumbv7em-none-eabi --examples --features=alloc
=======
	# Important: This tests a platform without atomic instructions.
	PLATFORM=opentitan cargo build --release --target=riscv32imc-unknown-none-elf --examples -p libtock -p libtock_core
>>>>>>> a76b2131

.PHONY: test
test: examples test-qemu-hifive
	PLATFORM=nrf52 cargo fmt --all -- --check
	PLATFORM=nrf52 cargo clippy --workspace --all-targets
	PLATFORM=nrf52 cargo test --workspace
	echo '[ SUCCESS ] libtock-rs tests pass'

.PHONY: analyse-stack-sizes
analyse-stack-sizes:
	cargo stack-sizes $(release) --example $(EXAMPLE) $(features) -- -Z emit-stack-sizes

.PHONY: apollo3
apollo3:
	PLATFORM=apollo3 cargo build $(release) --target=thumbv7em-none-eabi --examples $(features)

.PHONY: flash-apollo3
flash-apollo3:
	PLATFORM=apollo3 cargo run $(release) --target=thumbv7em-none-eabi --example $(EXAMPLE) $(features)

.PHONY: hail
hail:
	PLATFORM=hail cargo build $(release) --target=thumbv7em-none-eabi --examples $(features)

.PHONY: flash-hail
flash-hail:
	PLATFORM=hail cargo run $(release) --target=thumbv7em-none-eabi --example $(EXAMPLE) $(features)

.PHONY: nucleo_f429zi
nucleo_f429zi:
	PLATFORM=nucleo_f429zi cargo build $(release) --target=thumbv7em-none-eabi --examples $(features)

.PHONY: flash-nucleo_f429zi
flash-nucleo_f429zi:
	PLATFORM=nucleo_f429zi cargo run $(release) --target=thumbv7em-none-eabi --example $(EXAMPLE) $(features)

.PHONY: nucleo_f446re
nucleo_f446re:
	PLATFORM=nucleo_f446re cargo build $(release) --target=thumbv7em-none-eabi --examples $(features)

.PHONY: flash-nucleo_f446re
flash-nucleo_f446re:
	PLATFORM=nucleo_f446re cargo run $(release) --target=thumbv7em-none-eabi --example $(EXAMPLE) $(features)

.PHONY: nrf52840
nrf52840:
	PLATFORM=nrf52840 cargo build $(release) --target=thumbv7em-none-eabi --examples $(features)

.PHONY: flash-nrf52840
flash-nrf52840:
	PLATFORM=nrf52840 cargo run $(release) --target=thumbv7em-none-eabi --example $(EXAMPLE) $(features)

.PHONY: opentitan
opentitan:
	PLATFORM=opentitan cargo build $(release) --target=riscv32imc-unknown-none-elf --examples $(features)

.PHONY: flash-opentitan
flash-opentitan:
	PLATFORM=opentitan cargo run $(release) --target=riscv32imc-unknown-none-elf --example $(EXAMPLE) $(features)

.PHONY: hifive1
hifive1:
	PLATFORM=hifive1 cargo build $(release) --target=riscv32imac-unknown-none-elf --examples $(features)

.PHONY: flash-hifive1
flash-hifive1:
	PLATFORM=hifive1 cargo run $(release) --target=riscv32imac-unknown-none-elf --example $(EXAMPLE) $(features)

.PHONY: nrf52
nrf52:
	PLATFORM=nrf52 cargo build $(release) --target=thumbv7em-none-eabi --examples $(features)

.PHONY: flash-nrf52
flash-nrf52:
	PLATFORM=nrf52 cargo run $(release) --target=thumbv7em-none-eabi --example $(EXAMPLE) $(features)

.PHONY: imxrt1050
imxrt1050:
	PLATFORM=imxrt1050 cargo build $(release) --target=thumbv7em-none-eabi --examples $(features)

.PHONY: flash-imxrt1050
flash-imxrt1050:
	PLATFORM=imxrt1050 cargo run $(release) --target=thumbv7em-none-eabi --example $(EXAMPLE) $(features)


.PHONY: clean
clean:
	cargo clean
	$(MAKE) -C tock clean<|MERGE_RESOLUTION|>--- conflicted
+++ resolved
@@ -16,11 +16,8 @@
 	@echo " - opentitan"
 	@echo " - hifive1"
 	@echo " - nrf52"
-<<<<<<< HEAD
 	@echo " - imxrt1050"
-=======
 	@echo " - apollo3"
->>>>>>> a76b2131
 	@echo
 	@echo "Run 'make setup' to setup Rust to build libtock-rs."
 	@echo "Run 'make <board>' to build libtock-rs for that board"
@@ -78,13 +75,8 @@
 	PLATFORM=nrf52 cargo build --release --target=thumbv7em-none-eabi --examples --features=alloc
 	PLATFORM=nrf52 cargo build --release --target=thumbv7em-none-eabi --example panic --features=custom_panic_handler,custom_alloc_error_handler
 	PLATFORM=nrf52 cargo build --release --target=thumbv7em-none-eabi --example alloc_error --features=alloc,custom_alloc_error_handler
-<<<<<<< HEAD
-	PLATFORM=opentitan cargo build --release --target=riscv32imc-unknown-none-elf --examples # Important: This is testing a platform without atomics support
-	PLATFORM=imxrt1050 cargo build --release --target=thumbv7em-none-eabi --examples --features=alloc
-=======
 	# Important: This tests a platform without atomic instructions.
 	PLATFORM=opentitan cargo build --release --target=riscv32imc-unknown-none-elf --examples -p libtock -p libtock_core
->>>>>>> a76b2131
 
 .PHONY: test
 test: examples test-qemu-hifive
